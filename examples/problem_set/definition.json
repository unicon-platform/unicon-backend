--- conflicted
+++ resolved
@@ -1,5 +1,4 @@
 {
-<<<<<<< HEAD
   "name": "Problem Set & Lecture Training",
   "description": "Collection of questions from CS2109S problem sets and lecture trainings",
   "tasks": [
@@ -37,62 +36,15 @@
         "options": {
           "version": "3.12"
         },
-        "time_limit": 10,
-        "memory_limit": 500
+        "time_limit_secs": 10,
+        "memory_limit_mb": 500
       },
       "required_inputs": [
         {
           "id": "DATA.IN.TREE_SEARCH",
           "data": {
-            "file_name": "tree_search.py",
+            "name": "tree_search.py",
             "content": "import queue\n\ndef mnc_tree_search(m, c):\n\traise NotImplememented()"
-=======
-    "name": "Problem Set & Lecture Training",
-    "description": "Collection of questions from CS2109S problem sets and lecture trainings",
-    "tasks": [
-      {
-        "id": 0,
-        "type": "MULTIPLE_CHOICE_TASK",
-        "question": "True or False: Uniform Cost Search is a special case of A* search.",
-        "choices": ["True", "False"]
-      },
-      {
-        "id": 1,
-        "type": "MULTIPLE_RESPONSE_TASK",
-        "question": "Suppose you have a trained logistic classifier, and it outputs on a new example a prediction hw(x) = 0.4. Which of the following is/are true? Select all that apply.",
-        "choices": [
-          "P(y = 1 |x, w) = 0.4",
-          "P(y = 0 |x, w) = 0.4",
-          "P(y = 1 |x, w) = 0.6",
-          "P(y = 0 |x, w) = 0.6"
-        ]
-      },
-      {
-        "id": 2,
-        "type": "SHORT_ANSWER_TASK",
-        "autograde": false,
-        "question": "Propose a state representation for the Missionaries & Cannibals problem if we want to formulate it as a search problem and define the corresponding actions."
-      },
-      {
-        "id": 3,
-        "type": "PROGRAMMING_TASK",
-        "question": "Implement Tree Search",
-        "environment": {
-          "language": "PYTHON",
-          "options": {
-            "version": "3.12"
-          },
-          "time_limit_secs": 10,
-          "memory_limit_mb": 500
-        },
-        "required_inputs": [
-          {
-            "id": "DATA.IN.TREE_SEARCH",
-            "data": {
-              "name": "tree_search.py",
-              "content": "import queue\n\ndef mnc_tree_search(m, c):\n\traise NotImplememented()"
-            }
->>>>>>> 30f87686
           }
         }
       ],
